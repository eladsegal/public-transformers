# coding=utf-8
# Copyright 2018 The Google AI Language Team Authors, Facebook AI Research authors and The HuggingFace Inc. team.
# Copyright (c) 2018, NVIDIA CORPORATION.  All rights reserved.
#
# Licensed under the Apache License, Version 2.0 (the "License");
# you may not use this file except in compliance with the License.
# You may obtain a copy of the License at
#
#     http://www.apache.org/licenses/LICENSE-2.0
#
# Unless required by applicable law or agreed to in writing, software
# distributed under the License is distributed on an "AS IS" BASIS,
# WITHOUT WARRANTIES OR CONDITIONS OF ANY KIND, either express or implied.
# See the License for the specific language governing permissions and
# limitations under the License.

<<<<<<< HEAD
import logging
from typing import Iterable, List, Optional, Tuple, Union
=======
from typing import Iterable, List, Optional, Tuple
>>>>>>> 4b3ee9cb

import torch
from torch import Tensor
from torch.nn import functional as F

from .file_utils import ModelOutput
from .utils import logging


logger = logging.get_logger(__name__)


class GenerationMixin:
    """
    A class contraining all of the functions supporting generation, to be used as a mixin in
    :class:`~transfomers.PreTrainedModel`.
    """

    def prepare_inputs_for_generation(self, input_ids, **kwargs):
        """
        Implement in subclasses of :class:`~transfomers.PreTrainedModel` for custom behavior to prepare inputs in the
        generate method.
        """
        return {"input_ids": input_ids}

    def adjust_logits_during_generation(self, logits, **kwargs):
        """
        Implement in subclasses of :class:`~transfomers.PreTrainedModel` for custom behavior to adjust the logits in
        the generate method.
        """
        return logits

    def enforce_repetition_penalty_(self, lprobs, batch_size, num_beams, prev_output_tokens, repetition_penalty):
        """
        Enforce the repetition penalty (from the `CTRL paper <https://arxiv.org/abs/1909.05858>`__).
        """
        for i in range(batch_size * num_beams):
            for previous_token in set(prev_output_tokens[i].tolist()):
                # if score < 0 then repetition penalty has to multiplied to reduce the previous token probability
                if lprobs[i, previous_token] < 0:
                    lprobs[i, previous_token] *= repetition_penalty
                else:
                    lprobs[i, previous_token] /= repetition_penalty

    def postprocess_next_token_scores(
        self,
        scores,
        input_ids,
        no_repeat_ngram_size,
        bad_words_ids,
        cur_len,
        min_length,
        max_length,
        eos_token_id,
        repetition_penalty,
        batch_size,
        num_beams,
    ):
        # repetition penalty (from CTRL paper https://arxiv.org/abs/1909.05858)
        if repetition_penalty != 1.0:
            self.enforce_repetition_penalty_(
                scores,
                batch_size,
                num_beams,
                input_ids,
                repetition_penalty,
            )

        # set eos token prob to zero if min_length is not reached
        if eos_token_id is not None and cur_len < min_length:
            scores[:, eos_token_id] = -float("inf")

        if no_repeat_ngram_size > 0:
            # calculate a list of banned tokens to prevent repetitively generating the same ngrams
            num_batch_hypotheses = batch_size * num_beams
            # from fairseq: https://github.com/pytorch/fairseq/blob/a07cb6f40480928c9e0548b737aadd36ee66ac76/fairseq/sequence_generator.py#L345
            banned_batch_tokens = calc_banned_ngram_tokens(
                input_ids, num_batch_hypotheses, no_repeat_ngram_size, cur_len
            )
            for i, banned_tokens in enumerate(banned_batch_tokens):
                scores[i, banned_tokens] = -float("inf")

        if bad_words_ids is not None:
            # Exclude EOS token (already processed)
            bad_words_ids = list(filter(lambda bad_token_seq: bad_token_seq != [eos_token_id], bad_words_ids))
            # calculate a list of banned tokens according to bad words
            banned_tokens = calc_banned_bad_words_ids(input_ids.tolist(), bad_words_ids)
            # Modify the scores in place by setting the banned tokens logits to `-inf`
            set_scores_to_inf_for_banned_tokens(scores, banned_tokens)

        return scores

    @torch.no_grad()
    def generate(
        self,
        input_ids: Optional[torch.LongTensor] = None,
        max_length: Optional[int] = None,
        min_length: Optional[int] = None,
        do_sample: Optional[bool] = None,
        early_stopping: Optional[bool] = None,
        num_beams: Optional[int] = None,
        temperature: Optional[float] = None,
        top_k: Optional[int] = None,
        top_p: Optional[float] = None,
        repetition_penalty: Optional[float] = None,
        bad_words_ids: Optional[Iterable[int]] = None,
        bos_token_id: Optional[int] = None,
        pad_token_id: Optional[int] = None,
        eos_token_id: Optional[int] = None,
        length_penalty: Optional[float] = None,
        no_repeat_ngram_size: Optional[int] = None,
        num_return_sequences: Optional[int] = None,
        attention_mask: Optional[torch.LongTensor] = None,
        decoder_start_token_id: Optional[Union[int, torch.LongTensor]] = None,
        use_cache: Optional[bool] = None,
        **model_kwargs
    ) -> torch.LongTensor:
        r"""
        Generates sequences for models with a language modeling head. The method currently supports greedy decoding,
        beam-search decoding, sampling with temperature, sampling with top-k or nucleus sampling.

        Adapted in part from `Facebook's XLM beam search code
        <https://github.com/facebookresearch/XLM/blob/9e6f6814d17be4fe5b15f2e6c43eb2b2d76daeb4/src/model/transformer.py#L529>`__.

        Apart from :obj:`input_ids` and :obj:`attention_mask`, all the arguments below will default to the value of the
        attribute of the same name inside the :class:`~transformers.PretrainedConfig` of the model. The default values
        indicated are the default values of those config.

        Most of these parameters are explained in more detail in `this blog post
        <https://huggingface.co/blog/how-to-generate>`__.

        Parameters:

            input_ids (:obj:`torch.LongTensor` of shape :obj:`(batch_size, sequence_length)`, `optional`):
                The sequence used as a prompt for the generation. If :obj:`None` the method initializes
                it as an empty :obj:`torch.LongTensor` of shape :obj:`(1,)`.
            max_length (:obj:`int`, `optional`, defaults to 20):
                The maximum length of the sequence to be generated.
            min_length (:obj:`int`, `optional`, defaults to 10):
                The minimum length of the sequence to be generated.
            do_sample (:obj:`bool`, `optional`, defaults to :obj:`False`):
                Whether or not to use sampling ; use greedy decoding otherwise.
            early_stopping (:obj:`bool`, `optional`, defaults to :obj:`False`):
                Whether to stop the beam search when at least ``num_beams`` sentences are finished per batch or not.
            num_beams (:obj:`int`, `optional`, defaults to 1):
                Number of beams for beam search. 1 means no beam search.
            temperature (:obj:`float`, `optional`, defaults tp 1.0):
                The value used to module the next token probabilities.
            top_k (:obj:`int`, `optional`, defaults to 50):
                The number of highest probability vocabulary tokens to keep for top-k-filtering.
            top_p (:obj:`float`, `optional`, defaults to 1.0):
                If set to float < 1, only the most probable tokens with probabilities that add up to ``top_p`` or
                higher are kept for generation.
            repetition_penalty (:obj:`float`, `optional`, defaults to 1.0):
                The parameter for repetition penalty. 1.0 means no penalty. See `this paper
                <https://arxiv.org/pdf/1909.05858.pdf>`__ for more details.
            pad_token_id (:obj:`int`, `optional`):
                The id of the `padding` token.
            bos_token_id (:obj:`int`, `optional`):
                The id of the `beginning-of-sequence` token.
            eos_token_id (:obj:`int`, `optional`):
                The id of the `end-of-sequence` token.
            length_penalty (:obj:`float`, `optional`, defaults to 1.0):
                Exponential penalty to the length. 1.0 means no penalty.

                Set to values < 1.0 in order to encourage the model to generate shorter sequences, to a value > 1.0 in
                order to encourage the model to produce longer sequences.
            no_repeat_ngram_size (:obj:`int`, `optional`, defaults to 0):
                If set to int > 0, all ngrams of that size can only occur once.
            bad_words_ids(:obj:`List[int]`, `optional`):
                List of token ids that are not allowed to be generated. In order to get the tokens of the words that
                should not appear in the generated text, use :obj:`tokenizer.encode(bad_word, add_prefix_space=True)`.
            num_return_sequences(:obj:`int`, `optional`, defaults to 1):
                The number of independently computed returned sequences for each element in the batch.
            attention_mask (:obj:`torch.LongTensor` of shape :obj:`(batch_size, sequence_length)`, `optional`):
                Mask to avoid performing attention on padding token indices. Mask values are in ``[0, 1]``, 1 for
                tokens that are not masked, and 0 for masked tokens.

                If not provided, will default to a tensor the same shape as :obj:`input_ids` that masks the pad token.

                `What are attention masks? <../glossary.html#attention-mask>`__
            decoder_start_token_id (:obj:`int`, `optional`):
                If an encoder-decoder model starts decoding with a different token than `bos`, the id of that token.
                Can be also different for each batch if it is passed as tensor.
            use_cache: (:obj:`bool`, `optional`, defaults to :obj:`True`):
                Whether or not the model should use the past last key/values attentions (if applicable to the model) to
                speed up decoding.
            model_kwargs:
                Additional model specific kwargs will be forwarded to the :obj:`forward` function of the model.

        Return:

            :obj:`torch.LongTensor` of shape :obj:`(batch_size * num_return_sequences, sequence_length)`:
            The generated sequences. The second dimension (sequence_length) is either equal to :obj:`max_length` or
            shorter if all batches finished early due to the :obj:`eos_token_id`.

        Examples::

            tokenizer = AutoTokenizer.from_pretrained('distilgpt2')   # Initialize tokenizer
            model = AutoModelWithLMHead.from_pretrained('distilgpt2')    # Download model and configuration from S3 and cache.
            outputs = model.generate(max_length=40)  # do greedy decoding
            print('Generated: {}'.format(tokenizer.decode(outputs[0], skip_special_tokens=True)))

            tokenizer = AutoTokenizer.from_pretrained('openai-gpt')   # Initialize tokenizer
            model = AutoModelWithLMHead.from_pretrained('openai-gpt')    # Download model and configuration from S3 and cache.
            input_context = 'The dog'
            input_ids = tokenizer.encode(input_context, return_tensors='pt')  # encode input context
            outputs = model.generate(input_ids=input_ids, num_beams=5, num_return_sequences=3, temperature=1.5)  # generate 3 independent sequences using beam search decoding (5 beams) with sampling from initial context 'The dog'
            for i in range(3): #  3 output sequences were generated
                print('Generated {}: {}'.format(i, tokenizer.decode(outputs[i], skip_special_tokens=True)))

            tokenizer = AutoTokenizer.from_pretrained('distilgpt2')   # Initialize tokenizer
            model = AutoModelWithLMHead.from_pretrained('distilgpt2')    # Download model and configuration from S3 and cache.
            input_context = 'The dog'
            input_ids = tokenizer.encode(input_context, return_tensors='pt')  # encode input context
            outputs = model.generate(input_ids=input_ids, max_length=40, temperature=0.7, num_return_sequences=3, do_sample=True)  # generate 3 candidates using sampling
            for i in range(3): #  3 output sequences were generated
                print('Generated {}: {}'.format(i, tokenizer.decode(outputs[i], skip_special_tokens=True)))

            tokenizer = AutoTokenizer.from_pretrained('ctrl')   # Initialize tokenizer
            model = AutoModelWithLMHead.from_pretrained('ctrl')    # Download model and configuration from S3 and cache.
            input_context = 'Legal My neighbor is'  # "Legal" is one of the control codes for ctrl
            input_ids = tokenizer.encode(input_context, return_tensors='pt')  # encode input context
            outputs = model.generate(input_ids=input_ids, max_length=50, temperature=0.7, repetition_penalty=1.2)  # generate sequences
            print('Generated: {}'.format(tokenizer.decode(outputs[0], skip_special_tokens=True)))

            tokenizer = AutoTokenizer.from_pretrained('gpt2')   # Initialize tokenizer
            model = AutoModelWithLMHead.from_pretrained('gpt2')    # Download model and configuration from S3 and cache.
            input_context = 'My cute dog'  # "Legal" is one of the control codes for ctrl
            bad_words_ids = [tokenizer.encode(bad_word, add_prefix_space=True) for bad_word in ['idiot', 'stupid', 'shut up']]
            input_ids = tokenizer.encode(input_context, return_tensors='pt')  # encode input context
            outputs = model.generate(input_ids=input_ids, max_length=100, do_sample=True, bad_words_ids=bad_words_ids)  # generate sequences without allowing bad_words to be generated
        """

        # We cannot generate if the model does not have a LM head
        if self.get_output_embeddings() is None:
            raise AttributeError(
                "You tried to generate sequences with a model that does not have a LM Head."
                "Please use another model class (e.g. `OpenAIGPTLMHeadModel`, `XLNetLMHeadModel`, `GPT2LMHeadModel`, `CTRLLMHeadModel`, `T5WithLMHeadModel`, `TransfoXLLMHeadModel`, `XLMWithLMHeadModel`, `BartForConditionalGeneration` )"
            )

        max_length = max_length if max_length is not None else self.config.max_length
        min_length = min_length if min_length is not None else self.config.min_length
        do_sample = do_sample if do_sample is not None else self.config.do_sample
        early_stopping = early_stopping if early_stopping is not None else self.config.early_stopping
        use_cache = use_cache if use_cache is not None else self.config.use_cache
        num_beams = num_beams if num_beams is not None else self.config.num_beams
        temperature = temperature if temperature is not None else self.config.temperature
        top_k = top_k if top_k is not None else self.config.top_k
        top_p = top_p if top_p is not None else self.config.top_p
        repetition_penalty = repetition_penalty if repetition_penalty is not None else self.config.repetition_penalty
        bos_token_id = bos_token_id if bos_token_id is not None else self.config.bos_token_id
        pad_token_id = pad_token_id if pad_token_id is not None else self.config.pad_token_id
        eos_token_id = eos_token_id if eos_token_id is not None else self.config.eos_token_id
        length_penalty = length_penalty if length_penalty is not None else self.config.length_penalty
        no_repeat_ngram_size = (
            no_repeat_ngram_size if no_repeat_ngram_size is not None else self.config.no_repeat_ngram_size
        )
        bad_words_ids = bad_words_ids if bad_words_ids is not None else self.config.bad_words_ids
        num_return_sequences = (
            num_return_sequences if num_return_sequences is not None else self.config.num_return_sequences
        )
        decoder_start_token_id = (
            decoder_start_token_id if decoder_start_token_id is not None else self.config.decoder_start_token_id
        )

        if input_ids is not None:
            batch_size = input_ids.shape[0]  # overriden by the input batch_size
        else:
            batch_size = 1

        assert isinstance(max_length, int) and max_length > 0, "`max_length` should be a strictly positive integer."
        assert isinstance(min_length, int) and min_length >= 0, "`min_length` should be a positive integer."
        assert isinstance(do_sample, bool), "`do_sample` should be a boolean."
        assert isinstance(early_stopping, bool), "`early_stopping` should be a boolean."
        assert isinstance(use_cache, bool), "`use_cache` should be a boolean."
        assert isinstance(num_beams, int) and num_beams > 0, "`num_beams` should be a strictly positive integer."
        assert temperature > 0, "`temperature` should be strictly positive."
        assert isinstance(top_k, int) and top_k >= 0, "`top_k` should be a positive integer."
        assert 0 <= top_p <= 1, "`top_p` should be between 0 and 1."
        assert repetition_penalty >= 1.0, "`repetition_penalty` should be >= 1."
        assert input_ids is not None or (
            isinstance(bos_token_id, int) and bos_token_id >= 0
        ), "If input_ids is not defined, `bos_token_id` should be a positive integer."
        assert pad_token_id is None or (
            isinstance(pad_token_id, int) and (pad_token_id >= 0)
        ), "`pad_token_id` should be a positive integer."
        assert (eos_token_id is None) or (
            isinstance(eos_token_id, int) and (eos_token_id >= 0)
        ), "`eos_token_id` should be a positive integer."
        assert length_penalty > 0, "`length_penalty` should be strictly positive."
        assert (
            isinstance(no_repeat_ngram_size, int) and no_repeat_ngram_size >= 0
        ), "`no_repeat_ngram_size` should be a positive integer."
        assert (
            isinstance(num_return_sequences, int) and num_return_sequences > 0
        ), "`num_return_sequences` should be a strictly positive integer."
        assert (
            bad_words_ids is None or isinstance(bad_words_ids, list) and isinstance(bad_words_ids[0], list)
        ), "`bad_words_ids` is either `None` or a list of lists of tokens that should not be generated"

        if input_ids is None:
            assert isinstance(bos_token_id, int) and bos_token_id >= 0, (
                "you should either supply a context to complete as `input_ids` input "
                "or a `bos_token_id` (integer >= 0) as a first token to start the generation."
            )
            input_ids = torch.full(
                (batch_size, 1),
                bos_token_id,
                dtype=torch.long,
                device=next(self.parameters()).device,
            )
        else:
            assert input_ids.dim() == 2, "Input prompt should be of shape (batch_size, sequence length)."

        # not allow to duplicate outputs when greedy decoding
        if do_sample is False:
            if num_beams == 1:
                # no_beam_search greedy generation conditions
                assert (
                    num_return_sequences == 1
                ), "Greedy decoding will always produce the same output for num_beams == 1 and num_return_sequences > 1. Please set num_return_sequences = 1"

            else:
                # beam_search greedy generation conditions
                assert (
                    num_beams >= num_return_sequences
                ), "Greedy beam search decoding cannot return more sequences than it has beams. Please set num_beams >= num_return_sequences"

        # create attention mask if necessary
        # TODO (PVP): this should later be handled by the forward fn() in each model in the future see PR 3140
        if (attention_mask is None) and (pad_token_id is not None) and (pad_token_id in input_ids):
            attention_mask = input_ids.ne(pad_token_id).long()
        elif attention_mask is None:
            attention_mask = input_ids.new_ones(input_ids.shape)

        # set pad_token_id to eos_token_id if not set. Important that this is done after
        # attention_mask is created
        if pad_token_id is None and eos_token_id is not None:
            logger.warning(
                "Setting `pad_token_id` to {} (first `eos_token_id`) to generate sequence".format(eos_token_id)
            )
            pad_token_id = eos_token_id

        # current position and vocab size
        if hasattr(self.config, "vocab_size"):
            vocab_size = self.config.vocab_size
        elif (
            self.config.is_encoder_decoder
            and hasattr(self.config, "decoder")
            and hasattr(self.config.decoder, "vocab_size")
        ):
            vocab_size = self.config.decoder.vocab_size

        # set effective batch size and effective batch multiplier according to do_sample
        if do_sample:
            effective_batch_size = batch_size * num_return_sequences
            effective_batch_mult = num_return_sequences
        else:
            effective_batch_size = batch_size
            effective_batch_mult = 1

        if self.config.is_encoder_decoder:
            if decoder_start_token_id is None:
                # see if BOS token can be used for decoder_start_token_id
                if bos_token_id is not None:
                    decoder_start_token_id = bos_token_id
                elif hasattr(self.config, "decoder") and hasattr(self.config.decoder, "bos_token_id"):
                    decoder_start_token_id = self.config.decoder.bos_token_id
                else:
                    raise ValueError(
                        "decoder_start_token_id or bos_token_id has to be defined for encoder-decoder generation"
                    )

            assert hasattr(self, "get_encoder"), "{} should have a 'get_encoder' function defined".format(self)
            assert callable(self.get_encoder), "{} should be a method".format(self.get_encoder)

            # get encoder and store encoder outputs
            encoder = self.get_encoder()
            encoder_outputs: ModelOutput = encoder(input_ids, attention_mask=attention_mask, return_dict=True)

        # Expand input ids if num_beams > 1 or num_return_sequences > 1
        if num_return_sequences > 1 or num_beams > 1:
            input_ids_len = input_ids.shape[-1]
            input_ids = input_ids.unsqueeze(1).expand(batch_size, effective_batch_mult * num_beams, input_ids_len)
            attention_mask = attention_mask.unsqueeze(1).expand(
                batch_size, effective_batch_mult * num_beams, input_ids_len
            )

            input_ids = input_ids.contiguous().view(
                effective_batch_size * num_beams, input_ids_len
            )  # shape: (batch_size * num_return_sequences * num_beams, cur_len)
            attention_mask = attention_mask.contiguous().view(
                effective_batch_size * num_beams, input_ids_len
            )  # shape: (batch_size * num_return_sequences * num_beams, cur_len)

        if self.config.is_encoder_decoder:
            # create empty decoder_input_ids
            if isinstance(decoder_start_token_id, torch.Tensor):
                input_ids = decoder_start_token_id.repeat_interleave(
                    effective_batch_mult * num_beams
                ).unsqueeze(-1)
            else:
                input_ids = torch.full(
                    (effective_batch_size * num_beams, 1),
                    decoder_start_token_id,
                    dtype=torch.long,
                    device=next(self.parameters()).device,
                )
            cur_len = 1

            assert (
                batch_size == encoder_outputs.last_hidden_state.shape[0]
            ), f"expected encoder_outputs.last_hidden_state to have 1st dimension bs={batch_size}, got {encoder_outputs.last_hidden_state.shape[0]} "

            # expand batch_idx to assign correct encoder output for expanded input_ids (due to num_beams > 1 and num_return_sequences > 1)
            expanded_batch_idxs = (
                torch.arange(batch_size)
                .view(-1, 1)
                .repeat(1, num_beams * effective_batch_mult)
                .view(-1)
                .to(input_ids.device)
            )

            # expand encoder_outputs
            encoder_outputs["last_hidden_state"] = encoder_outputs.last_hidden_state.index_select(
                0, expanded_batch_idxs
            )

            # save encoder_outputs in `model_kwargs`
            model_kwargs["encoder_outputs"] = encoder_outputs

        else:
            cur_len = input_ids.shape[-1]

        assert (
            cur_len < max_length
        ), f"The context has {cur_len} number of tokens, but `max_length` is only {max_length}. Please make sure that `max_length` is bigger than the number of tokens, by setting either `generate(max_length=...,...)` or `config.max_length = ...`"

        if num_beams > 1:
            output = self._generate_beam_search(
                input_ids,
                cur_len=cur_len,
                max_length=max_length,
                min_length=min_length,
                do_sample=do_sample,
                early_stopping=early_stopping,
                temperature=temperature,
                top_k=top_k,
                top_p=top_p,
                repetition_penalty=repetition_penalty,
                no_repeat_ngram_size=no_repeat_ngram_size,
                bad_words_ids=bad_words_ids,
                pad_token_id=pad_token_id,
                eos_token_id=eos_token_id,
                batch_size=effective_batch_size,
                num_return_sequences=num_return_sequences,
                length_penalty=length_penalty,
                num_beams=num_beams,
                vocab_size=vocab_size,
                attention_mask=attention_mask,
                use_cache=use_cache,
                model_kwargs=model_kwargs,
            )
        else:
            output = self._generate_no_beam_search(
                input_ids,
                cur_len=cur_len,
                max_length=max_length,
                min_length=min_length,
                do_sample=do_sample,
                temperature=temperature,
                top_k=top_k,
                top_p=top_p,
                repetition_penalty=repetition_penalty,
                no_repeat_ngram_size=no_repeat_ngram_size,
                bad_words_ids=bad_words_ids,
                pad_token_id=pad_token_id,
                eos_token_id=eos_token_id,
                batch_size=effective_batch_size,
                attention_mask=attention_mask,
                use_cache=use_cache,
                model_kwargs=model_kwargs,
            )

        return output

    def _generate_no_beam_search(
        self,
        input_ids,
        cur_len,
        max_length,
        min_length,
        do_sample,
        temperature,
        top_k,
        top_p,
        repetition_penalty,
        no_repeat_ngram_size,
        bad_words_ids,
        pad_token_id,
        eos_token_id,
        batch_size,
        attention_mask,
        use_cache,
        model_kwargs,
    ):
        """Generate sequences for each example without beam search (num_beams == 1).
        All returned sequence are generated independantly.
        """
        # length of generated sentences / unfinished sentences
        unfinished_sents = input_ids.new(batch_size).fill_(1)
        sent_lengths = input_ids.new(batch_size).fill_(max_length)

        past = None
        while cur_len < max_length:
            model_inputs = self.prepare_inputs_for_generation(
                input_ids, past=past, attention_mask=attention_mask, use_cache=use_cache, **model_kwargs
            )

            outputs = self(**model_inputs, return_dict=True)
            next_token_logits = outputs.logits[:, -1, :]

            scores = self.postprocess_next_token_scores(
                scores=next_token_logits,
                input_ids=input_ids,
                no_repeat_ngram_size=no_repeat_ngram_size,
                bad_words_ids=bad_words_ids,
                cur_len=cur_len,
                min_length=min_length,
                max_length=max_length,
                eos_token_id=eos_token_id,
                repetition_penalty=repetition_penalty,
                batch_size=batch_size,
                num_beams=1,
            )

            # if model has past, then set the past variable to speed up decoding
            if "past_key_values" in outputs:
                past = outputs.past_key_values
            elif "mems" in outputs:
                past = outputs.mems

            if do_sample:
                # Temperature (higher temperature => more likely to sample low probability tokens)
                if temperature != 1.0:
                    scores = scores / temperature
                # Top-p/top-k filtering
                next_token_logscores = top_k_top_p_filtering(scores, top_k=top_k, top_p=top_p)
                # Sample
                probs = F.softmax(next_token_logscores, dim=-1)
                next_token = torch.multinomial(probs, num_samples=1).squeeze(1)
            else:
                # Greedy decoding
                next_token = torch.argmax(next_token_logits, dim=-1)

            # update generations and finished sentences
            if eos_token_id is not None:
                # pad finished sentences if eos_token_id exist
                tokens_to_add = next_token * unfinished_sents + (pad_token_id) * (1 - unfinished_sents)
            else:
                tokens_to_add = next_token

            # add token and increase length by one
            input_ids = torch.cat([input_ids, tokens_to_add.unsqueeze(-1)], dim=-1)
            cur_len = cur_len + 1

            if eos_token_id is not None:
                eos_in_sents = tokens_to_add == eos_token_id
                # if sentence is unfinished and the token to add is eos, sent_lengths is filled with current length
                is_sents_unfinished_and_token_to_add_is_eos = unfinished_sents.mul(eos_in_sents.long()).bool()
                sent_lengths.masked_fill_(is_sents_unfinished_and_token_to_add_is_eos, cur_len)
                # unfinished_sents is set to zero if eos in sentence
                unfinished_sents.mul_((~eos_in_sents).long())

            # stop when there is a </s> in each sentence, or if we exceed the maximul length
            if unfinished_sents.max() == 0:
                break

            # extend attention_mask for new generated input if only decoder
            if self.config.is_encoder_decoder is False:
                attention_mask = torch.cat(
                    [attention_mask, attention_mask.new_ones((attention_mask.shape[0], 1))], dim=-1
                )

        return input_ids

    def _generate_beam_search(
        self,
        input_ids,
        cur_len,
        max_length,
        min_length,
        do_sample,
        early_stopping,
        temperature,
        top_k,
        top_p,
        repetition_penalty,
        no_repeat_ngram_size,
        bad_words_ids,
        pad_token_id,
        eos_token_id,
        batch_size,
        num_return_sequences,
        length_penalty,
        num_beams,
        vocab_size,
        attention_mask,
        use_cache,
        model_kwargs,
    ):
        """Generate sequences for each example with beam search."""

        # generated hypotheses
        generated_hyps = [
            BeamHypotheses(num_beams, max_length, length_penalty, early_stopping=early_stopping)
            for _ in range(batch_size)
        ]

        # scores for each sentence in the beam
        beam_scores = torch.zeros((batch_size, num_beams), dtype=torch.float, device=input_ids.device)

        # for greedy decoding it is made sure that only tokens of the first beam are considered to avoid sampling the exact same tokens three times
        if do_sample is False:
            beam_scores[:, 1:] = -1e9
        beam_scores = beam_scores.view(-1)  # shape (batch_size * num_beams,)

        # cache compute states
        past = None

        # done sentences
        done = [False for _ in range(batch_size)]

        while cur_len < max_length:
            model_inputs = self.prepare_inputs_for_generation(
                input_ids, past=past, attention_mask=attention_mask, use_cache=use_cache, **model_kwargs
            )
            outputs = self(**model_inputs, return_dict=True)  # (batch_size * num_beams, cur_len, vocab_size)
            next_token_logits = outputs.logits[:, -1, :]  # (batch_size * num_beams, vocab_size)

            # if model has past, then set the past variable to speed up decoding
            if "past_key_values" in outputs:
                past = outputs.past_key_values
            elif "mems" in outputs:
                past = outputs.mems

            if self.config.is_encoder_decoder and do_sample is False:
                # TODO (PVP) still a bit hacky here - there might be a better solution
                next_token_logits = self.adjust_logits_during_generation(
                    next_token_logits, cur_len=cur_len, max_length=max_length
                )

            scores = F.log_softmax(next_token_logits, dim=-1)  # (batch_size * num_beams, vocab_size)

            scores = self.postprocess_next_token_scores(
                scores=scores,
                input_ids=input_ids,
                no_repeat_ngram_size=no_repeat_ngram_size,
                bad_words_ids=bad_words_ids,
                cur_len=cur_len,
                min_length=min_length,
                max_length=max_length,
                eos_token_id=eos_token_id,
                repetition_penalty=repetition_penalty,
                batch_size=batch_size,
                num_beams=num_beams,
            )

            assert scores.shape == (batch_size * num_beams, vocab_size), "Shapes of scores: {} != {}".format(
                scores.shape, (batch_size * num_beams, vocab_size)
            )

            if do_sample:
                _scores = scores + beam_scores[:, None].expand_as(scores)  # (batch_size * num_beams, vocab_size)
                # Temperature
                if temperature != 1.0:
                    _scores = _scores / temperature
                # Top-p/top-k filtering
                _scores = top_k_top_p_filtering(
                    _scores, top_k=top_k, top_p=top_p, min_tokens_to_keep=2
                )  # (batch_size * num_beams, vocab_size)
                # re-organize to group the beam together to sample from all beam_idxs
                _scores = _scores.contiguous().view(
                    batch_size, num_beams * vocab_size
                )  # (batch_size, num_beams * vocab_size)

                # Sample 2 next tokens for each beam (so we have some spare tokens and match output of greedy beam search)
                probs = F.softmax(_scores, dim=-1)
                next_tokens = torch.multinomial(probs, num_samples=2 * num_beams)  # (batch_size, num_beams * 2)
                # Compute next scores
                next_scores = torch.gather(_scores, -1, next_tokens)  # (batch_size, num_beams * 2)
                # sort the sampled vector to make sure that the first num_beams samples are the best
                next_scores, next_scores_indices = torch.sort(next_scores, descending=True, dim=1)
                next_tokens = torch.gather(next_tokens, -1, next_scores_indices)  # (batch_size, num_beams * 2)

            else:
                next_scores = scores + beam_scores[:, None].expand_as(scores)  # (batch_size * num_beams, vocab_size)

                # re-organize to group the beam together (we are keeping top hypothesis accross beams)
                next_scores = next_scores.view(
                    batch_size, num_beams * vocab_size
                )  # (batch_size, num_beams * vocab_size)

                next_scores, next_tokens = torch.topk(next_scores, 2 * num_beams, dim=1, largest=True, sorted=True)

            assert next_scores.size() == next_tokens.size() == (batch_size, 2 * num_beams)

            # next batch beam content
            next_batch_beam = []

            # for each sentence
            for batch_idx in range(batch_size):

                # if we are done with this sentence, add a pad token
                if done[batch_idx]:
                    assert (
                        len(generated_hyps[batch_idx]) >= num_beams
                    ), "Batch can only be done if at least {} beams have been generated".format(num_beams)
                    assert (
                        eos_token_id is not None and pad_token_id is not None
                    ), "generated beams >= num_beams -> eos_token_id and pad_token have to be defined"
                    next_batch_beam.extend([(0, pad_token_id, 0)] * num_beams)  # pad the batch
                    continue

                # next sentence beam content, this will get added to next_batch_beam
                next_sent_beam = []

                # next tokens for this sentence
                for beam_token_rank, (beam_token_id, beam_token_score) in enumerate(
                    zip(next_tokens[batch_idx], next_scores[batch_idx])
                ):
                    # get beam and token IDs
                    beam_id = beam_token_id // vocab_size
                    token_id = beam_token_id % vocab_size

                    effective_beam_id = batch_idx * num_beams + beam_id
                    # add to generated hypotheses if end of sentence
                    if (eos_token_id is not None) and (token_id.item() == eos_token_id):
                        # if beam_token does not belong to top num_beams tokens, it should not be added
                        is_beam_token_worse_than_top_num_beams = beam_token_rank >= num_beams
                        if is_beam_token_worse_than_top_num_beams:
                            continue
                        generated_hyps[batch_idx].add(
                            input_ids[effective_beam_id].clone(),
                            beam_token_score.item(),
                        )
                    else:
                        # add next predicted token since it is not eos_token
                        next_sent_beam.append((beam_token_score, token_id, effective_beam_id))

                    # once the beam for next step is full, don't add more tokens to it.
                    if len(next_sent_beam) == num_beams:
                        break

                # Check if we are done so that we can save a pad step if all(done)
                done[batch_idx] = done[batch_idx] or generated_hyps[batch_idx].is_done(
                    next_scores[batch_idx].max().item(), cur_len
                )

                # update next beam content
                assert len(next_sent_beam) == num_beams, "Beam should always be full"
                next_batch_beam.extend(next_sent_beam)
                assert len(next_batch_beam) == num_beams * (batch_idx + 1), "We should have added num_beams each step"

            # stop when we are done with each sentence
            if all(done):
                break

            # sanity check / prepare next batch
            assert len(next_batch_beam) == batch_size * num_beams
            beam_scores = beam_scores.new([x[0] for x in next_batch_beam])
            beam_tokens = input_ids.new([x[1] for x in next_batch_beam])
            beam_idx = input_ids.new([x[2] for x in next_batch_beam])

            # re-order batch and update current length
            input_ids = input_ids[beam_idx, :]
            input_ids = torch.cat([input_ids, beam_tokens.unsqueeze(1)], dim=-1)
            cur_len = cur_len + 1

            # re-order internal states
            if past is not None:
                past = self._reorder_cache(past, beam_idx)

            # extend attention_mask for new generated input if only decoder
            if self.config.is_encoder_decoder is False:
                attention_mask = torch.cat(
                    [attention_mask, attention_mask.new_ones((attention_mask.shape[0], 1))], dim=-1
                )

        # finalize all open beam hypotheses and add to generated hypotheses
        for batch_idx in range(batch_size):
            if done[batch_idx]:
                continue

            # test that beam scores match previously calculated scores if not eos and batch_idx not done
            if eos_token_id is not None and all(
                (token_id % vocab_size).item() != eos_token_id for token_id in next_tokens[batch_idx]
            ):
                assert torch.all(
                    next_scores[batch_idx, :num_beams] == beam_scores.view(batch_size, num_beams)[batch_idx]
                ), "If batch_idx is not done, final next scores: {} have to equal to accumulated beam_scores: {}".format(
                    next_scores[:, :num_beams][batch_idx],
                    beam_scores.view(batch_size, num_beams)[batch_idx],
                )

            # need to add best num_beams hypotheses to generated hyps
            for beam_id in range(num_beams):
                effective_beam_id = batch_idx * num_beams + beam_id
                final_score = beam_scores[effective_beam_id].item()
                final_tokens = input_ids[effective_beam_id]
                generated_hyps[batch_idx].add(final_tokens, final_score)

        # depending on whether greedy generation is wanted or not define different output_batch_size and output_num_return_sequences_per_batch
        output_batch_size = batch_size if do_sample else batch_size * num_return_sequences
        output_num_return_sequences_per_batch = 1 if do_sample else num_return_sequences

        # select the best hypotheses
        sent_lengths = input_ids.new(output_batch_size)
        best = []

        # retrieve best hypotheses
        for i, hypotheses in enumerate(generated_hyps):
            sorted_hyps = sorted(hypotheses.beams, key=lambda x: x[0])
            for j in range(output_num_return_sequences_per_batch):
                effective_batch_idx = output_num_return_sequences_per_batch * i + j
                best_hyp = sorted_hyps.pop()[1]
                sent_lengths[effective_batch_idx] = len(best_hyp)
                best.append(best_hyp)

        # shorter batches are padded
        if sent_lengths.min().item() != sent_lengths.max().item():
            assert pad_token_id is not None, "`Pad_token_id` has to be defined"
            sent_max_len = min(sent_lengths.max().item() + 1, max_length)
            decoded = input_ids.new(output_batch_size, sent_max_len).fill_(pad_token_id)

            # fill with hypothesis and eos_token_id if necessary
            for i, hypo in enumerate(best):
                decoded[i, : sent_lengths[i]] = hypo
                if sent_lengths[i] < max_length:
                    decoded[i, sent_lengths[i]] = eos_token_id
        else:
            # none of the hypotheses have an eos_token
            assert (len(hypo) == max_length for hypo in best)
            decoded = torch.stack(best).type(torch.long).to(next(self.parameters()).device)

        return decoded

    @staticmethod
    def _reorder_cache(past: Tuple, beam_idx: Tensor) -> Tuple[Tensor]:
        return tuple(layer_past.index_select(1, beam_idx) for layer_past in past)


def calc_banned_ngram_tokens(prev_input_ids: Tensor, num_hypos: int, no_repeat_ngram_size: int, cur_len: int) -> None:
    """Copied from fairseq for no_repeat_ngram in beam_search"""
    if cur_len + 1 < no_repeat_ngram_size:
        # return no banned tokens if we haven't generated no_repeat_ngram_size tokens yet
        return [[] for _ in range(num_hypos)]
    generated_ngrams = [{} for _ in range(num_hypos)]
    for idx in range(num_hypos):
        gen_tokens = prev_input_ids[idx].tolist()
        generated_ngram = generated_ngrams[idx]
        for ngram in zip(*[gen_tokens[i:] for i in range(no_repeat_ngram_size)]):
            prev_ngram_tuple = tuple(ngram[:-1])
            generated_ngram[prev_ngram_tuple] = generated_ngram.get(prev_ngram_tuple, []) + [ngram[-1]]

    def _get_generated_ngrams(hypo_idx):
        # Before decoding the next token, prevent decoding of ngrams that have already appeared
        start_idx = cur_len + 1 - no_repeat_ngram_size
        ngram_idx = tuple(prev_input_ids[hypo_idx, start_idx:cur_len].tolist())
        return generated_ngrams[hypo_idx].get(ngram_idx, [])

    banned_tokens = [_get_generated_ngrams(hypo_idx) for hypo_idx in range(num_hypos)]
    return banned_tokens


def calc_banned_bad_words_ids(prev_input_ids: Iterable[int], bad_words_ids: Iterable[int]) -> Iterable[int]:
    banned_tokens = []

    def _tokens_match(prev_tokens, tokens):
        if len(tokens) == 0:
            # if bad word tokens is just one token always ban it
            return True
        if len(tokens) > len(prev_tokens):
            # if bad word tokens are longer than prev tokens they can't be equal
            return False

        if prev_tokens[-len(tokens) :] == tokens:
            # if tokens match
            return True
        else:
            return False

    for prev_input_ids_slice in prev_input_ids:
        banned_tokens_slice = []

        for banned_token_seq in bad_words_ids:
            assert len(banned_token_seq) > 0, "Banned words token sequences {} cannot have an empty list".format(
                bad_words_ids
            )

            if _tokens_match(prev_input_ids_slice, banned_token_seq[:-1]) is False:
                # if tokens do not match continue
                continue

            banned_tokens_slice.append(banned_token_seq[-1])

        banned_tokens.append(banned_tokens_slice)

    return banned_tokens


def set_scores_to_inf_for_banned_tokens(scores: torch.Tensor, banned_tokens: List[List[int]]) -> None:
    """Modifies the scores in place by setting the banned token positions to `-inf`. Banned token is expected to be
    a list of list of banned tokens to ban in the format [[batch index, vocabulary position],...]
        Args:
            scores: logits distribution of shape (batch size, vocabulary size)
            banned_tokens: list of list of tokens to ban of length (batch_size)
    """
    banned_mask_list = []
    for idx, batch_banned_tokens in enumerate(banned_tokens):
        for token in batch_banned_tokens:
            banned_mask_list.append([idx, token])
    if not banned_mask_list:
        return
    banned_mask = torch.LongTensor(banned_mask_list)
    indices = torch.ones(len(banned_mask))
    # A sparse tensor is generated from a list of coordinates: [[0, 1], [0, 2], [2, 0]]. A conversion to dense tensor generates:
    # [ 0  1  1 ]
    # [ 0  0  0 ]
    # [ 1  0  0 ]

    banned_mask = torch.sparse.LongTensor(banned_mask.t(), indices, scores.size()).to(scores.device).to_dense().bool()
    scores.masked_fill_(banned_mask, -float("inf"))


def top_k_top_p_filtering(
    logits: Tensor,
    top_k: int = 0,
    top_p: float = 1.0,
    filter_value: float = -float("Inf"),
    min_tokens_to_keep: int = 1,
) -> Tensor:
    """Filter a distribution of logits using top-k and/or nucleus (top-p) filtering
    Args:
        logits: logits distribution shape (batch size, vocabulary size)
        if top_k > 0: keep only top k tokens with highest probability (top-k filtering).
        if top_p < 1.0: keep the top tokens with cumulative probability >= top_p (nucleus filtering).
            Nucleus filtering is described in Holtzman et al. (http://arxiv.org/abs/1904.09751)
        Make sure we keep at least min_tokens_to_keep per batch example in the output
    From: https://gist.github.com/thomwolf/1a5a29f6962089e871b94cbd09daf317
    """
    if top_k > 0:
        top_k = min(max(top_k, min_tokens_to_keep), logits.size(-1))  # Safety check
        # Remove all tokens with a probability less than the last token of the top-k
        indices_to_remove = logits < torch.topk(logits, top_k)[0][..., -1, None]
        logits[indices_to_remove] = filter_value

    if top_p < 1.0:
        sorted_logits, sorted_indices = torch.sort(logits, descending=True)
        cumulative_probs = torch.cumsum(F.softmax(sorted_logits, dim=-1), dim=-1)

        # Remove tokens with cumulative probability above the threshold (token with 0 are kept)
        sorted_indices_to_remove = cumulative_probs > top_p
        if min_tokens_to_keep > 1:
            # Keep at least min_tokens_to_keep (set to min_tokens_to_keep-1 because we add the first one below)
            sorted_indices_to_remove[..., :min_tokens_to_keep] = 0
        # Shift the indices to the right to keep also the first token above the threshold
        sorted_indices_to_remove[..., 1:] = sorted_indices_to_remove[..., :-1].clone()
        sorted_indices_to_remove[..., 0] = 0

        # scatter sorted tensors to original indexing
        indices_to_remove = sorted_indices_to_remove.scatter(1, sorted_indices, sorted_indices_to_remove)
        logits[indices_to_remove] = filter_value
    return logits


class BeamHypotheses(object):
    def __init__(self, num_beams, max_length, length_penalty, early_stopping):
        """
        Initialize n-best list of hypotheses.
        """
        self.max_length = max_length - 1  # ignoring bos_token
        self.length_penalty = length_penalty
        self.early_stopping = early_stopping
        self.num_beams = num_beams
        self.beams = []
        self.worst_score = 1e9

    def __len__(self):
        """
        Number of hypotheses in the list.
        """
        return len(self.beams)

    def add(self, hyp, sum_logprobs):
        """
        Add a new hypothesis to the list.
        """
        score = sum_logprobs / len(hyp) ** self.length_penalty
        if len(self) < self.num_beams or score > self.worst_score:
            self.beams.append((score, hyp))
            if len(self) > self.num_beams:
                sorted_scores = sorted([(s, idx) for idx, (s, _) in enumerate(self.beams)])
                del self.beams[sorted_scores[0][1]]
                self.worst_score = sorted_scores[1][0]
            else:
                self.worst_score = min(score, self.worst_score)

    def is_done(self, best_sum_logprobs, cur_len):
        """
        If there are enough hypotheses and that none of the hypotheses being generated
        can become better than the worst one in the heap, then we are done with this sentence.
        """

        if len(self) < self.num_beams:
            return False
        elif self.early_stopping:
            return True
        else:
            cur_score = best_sum_logprobs / cur_len ** self.length_penalty
            ret = self.worst_score >= cur_score
            return ret<|MERGE_RESOLUTION|>--- conflicted
+++ resolved
@@ -14,12 +14,7 @@
 # See the License for the specific language governing permissions and
 # limitations under the License.
 
-<<<<<<< HEAD
-import logging
 from typing import Iterable, List, Optional, Tuple, Union
-=======
-from typing import Iterable, List, Optional, Tuple
->>>>>>> 4b3ee9cb
 
 import torch
 from torch import Tensor
